--- conflicted
+++ resolved
@@ -24,21 +24,15 @@
     return build_client(ServiceType.USER_GROUP)
 
 
-<<<<<<< HEAD
 @pytest.fixture
 def user_sign_up_client(user_project_group_context) -> UserSignUpService:
     return build_client(ServiceType.SIGNUP)
 
 
-@pytest.mark.usefixtures('patch_auto_token_refresh')
-def test_user_client_change_password(requests_mock: requests_mock.Mocker,
-                                     user_client: UserClientService):
-=======
 @pytest.mark.usefixtures("patch_auto_token_refresh")
 def test_user_client_change_password(
     requests_mock: requests_mock.Mocker, user_client: UserClientService
 ):
->>>>>>> 108c31d7
     # Success
     url_template = deepcopy(user_client.url_template)
     url_template.attach_pattern(f"{user_client.user_id}/password")
