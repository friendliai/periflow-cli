--- conflicted
+++ resolved
@@ -39,7 +39,7 @@
     group_id = get_group_id()
     request_data.update({"value": value})
 
-<<<<<<< HEAD
+
     if owner_type == 'user':
         r = autoauth.post(get_uri(f"credential/"),
                         json=request_data)
@@ -47,7 +47,7 @@
             r.raise_for_status()
             typer.echo(f"Credential registered... Name = {r.json()['name']}")
         except HTTPError:
-            secho_error_and_exit(f"Credential register failed... Code = {r.status_code}, Msg = {r.text}")
+            secho_error_and_exit(f"Credential register failed...")
     elif owner_type == 'group':
         r = autoauth.post(get_uri(f"group/{group_id}/credential/"),
                         json=request_data)
@@ -55,18 +55,9 @@
             r.raise_for_status()
             typer.echo(f"Credential registered... Name = {r.json()['name']}")
         except HTTPError:
-            secho_error_and_exit(f"Credential register failed... Code = {r.status_code}, Msg = {r.text}")
+            secho_error_and_exit(f"Credential register failed...")
     else:
         secho_error_and_exit(f"Please write 'user' or 'group' for owner-type.")
-=======
-    r = autoauth.post(get_uri(f"group/{group_id}/credential/"),
-                      json=request_data)
-    try:
-        r.raise_for_status()
-        typer.echo(f"Credential registered... ID = {r.json()['id']}")
-    except HTTPError:
-        secho_error_and_exit(f"Credential register failed...")
->>>>>>> b569e53d
 
 
 @app.command()
@@ -90,8 +81,7 @@
     try:
         r_group.raise_for_status()
     except HTTPError:
-<<<<<<< HEAD
-        secho_error_and_exit(f"Credential listing failed... Error Code = {r_group.status_code}, Detail = {r_group.text}")
+        secho_error_and_exit(f"Credential listing failed...")
     creds_group = r_group.json()
     for cred_group in creds_group:
         if cred_group["type"] == cred_type:
@@ -99,9 +89,6 @@
             creds.append(cred_group) 
 
     _print_cred_list(creds)
-=======
-        secho_error_and_exit(f"Credential listing failed...")
->>>>>>> b569e53d
 
 
 @app.command()
