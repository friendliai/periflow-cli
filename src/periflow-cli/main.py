import typer
import requests
import tabulate

import autoauth
from autoauth import update_token, get_auth_header
from utils import get_uri

import checkpoint
import credential
<<<<<<< HEAD
import job
=======
import datastore
>>>>>>> 665d48e2

app = typer.Typer()
app.add_typer(credential.app, name="credential")
<<<<<<< HEAD
app.add_typer(job.app, name="job")
=======
app.add_typer(checkpoint.app, name="checkpoint")
app.add_typer(datastore.app, name="datastore")
>>>>>>> 665d48e2


@app.command()
def self():
    r = autoauth.get(get_uri("user/self/"), headers=get_auth_header())
    if r.status_code == 200:
        results = [[r.json()["id"], r.json()["username"], r.json()["email"]]]
        typer.echo(tabulate.tabulate(results, headers=["id", "username", "email"]))
    else:
        typer.secho(f"Error Code = {r.status_code}, Detail = {r.json()['detail']}", err=True,
                    fg=typer.colors.RED)


@app.command()
def group():
    r = autoauth.get(get_uri("user/group/"), headers=get_auth_header())
    if r.status_code == 200:
        results = [[g["id"], g["name"]] for g in r.json()["results"]]
        typer.echo(tabulate.tabulate(results, headers=["id", "group_name"]))
    else:
        typer.secho(f"Error Code = {r.status_code}, Detail = {r.json()['detail']}", err=True,
                    fg=typer.colors.RED)


@app.command()
def login(username: str = typer.Option(..., prompt="Enter Username"),
          password: str = typer.Option(..., prompt="Enter Password", hide_input=True)):
    r = requests.post(get_uri("token/"), data={"username": username, "password": password})
    if r.status_code == 200:
        update_token(token_type="access", token=r.json()["access"])
        update_token(token_type="refresh", token=r.json()["refresh"])
        typer.echo("Login success!")
    else:
        typer.secho(f"Login failed... Please check your username and password. Response = {r.text}",
                    err=True,
                    fg=typer.colors.RED)


if __name__ == '__main__':
    app()<|MERGE_RESOLUTION|>--- conflicted
+++ resolved
@@ -1,63 +1,56 @@
 import typer
 import requests
 import tabulate
+from requests import HTTPError
 
+from autoauth import update_token, get_auth_header
+from utils import get_uri, secho_error_and_exit
 import autoauth
-from autoauth import update_token, get_auth_header
-from utils import get_uri
-
 import checkpoint
 import credential
-<<<<<<< HEAD
 import job
-=======
 import datastore
->>>>>>> 665d48e2
 
 app = typer.Typer()
 app.add_typer(credential.app, name="credential")
-<<<<<<< HEAD
 app.add_typer(job.app, name="job")
-=======
 app.add_typer(checkpoint.app, name="checkpoint")
 app.add_typer(datastore.app, name="datastore")
->>>>>>> 665d48e2
 
 
 @app.command()
 def self():
     r = autoauth.get(get_uri("user/self/"), headers=get_auth_header())
-    if r.status_code == 200:
+    try:
+        r.raise_for_status()
         results = [[r.json()["id"], r.json()["username"], r.json()["email"]]]
         typer.echo(tabulate.tabulate(results, headers=["id", "username", "email"]))
-    else:
-        typer.secho(f"Error Code = {r.status_code}, Detail = {r.json()['detail']}", err=True,
-                    fg=typer.colors.RED)
+    except HTTPError:
+        secho_error_and_exit(f"Error Code = {r.status_code}, Detail = {r.json()['detail']}")
 
 
 @app.command()
 def group():
     r = autoauth.get(get_uri("user/group/"), headers=get_auth_header())
-    if r.status_code == 200:
+    try:
+        r.raise_for_status()
         results = [[g["id"], g["name"]] for g in r.json()["results"]]
         typer.echo(tabulate.tabulate(results, headers=["id", "group_name"]))
-    else:
-        typer.secho(f"Error Code = {r.status_code}, Detail = {r.json()['detail']}", err=True,
-                    fg=typer.colors.RED)
+    except HTTPError:
+        secho_error_and_exit(f"Error Code = {r.status_code}, Detail = {r.json()['detail']}")
 
 
 @app.command()
 def login(username: str = typer.Option(..., prompt="Enter Username"),
           password: str = typer.Option(..., prompt="Enter Password", hide_input=True)):
     r = requests.post(get_uri("token/"), data={"username": username, "password": password})
-    if r.status_code == 200:
+    try:
+        r.raise_for_status()
         update_token(token_type="access", token=r.json()["access"])
         update_token(token_type="refresh", token=r.json()["refresh"])
         typer.echo("Login success!")
-    else:
-        typer.secho(f"Login failed... Please check your username and password. Response = {r.text}",
-                    err=True,
-                    fg=typer.colors.RED)
+    except HTTPError:
+        secho_error_and_exit("Login failed... Please check your username and password.")
 
 
 if __name__ == '__main__':
