--- conflicted
+++ resolved
@@ -1,11 +1,8 @@
-<<<<<<< HEAD
 from typing import Union, Callable, Tuple, Dict
 from pathlib import Path
 import os
 import functools
 
-=======
->>>>>>> 665d48e2
 import typer
 import autoauth
 
@@ -18,66 +15,9 @@
     return periflow_api_server + path
 
 
-<<<<<<< HEAD
-def get_token(token_type: str) -> Union[str, None]:
-    try:
-        if token_type == "access":
-            return access_token_path.read_text()
-        if token_type == "refresh":
-            return refresh_token_path.read_text()
-        else:
-            raise ValueError("token_type should be one of 'access' or 'refresh'.")
-    except FileNotFoundError:
-        return None
-
-
-def update_token(token_type: str, token: str) -> None:
-    try:
-        credential_path.mkdir(exist_ok=True)
-    except (FileNotFoundError, FileExistsError) as e:
-        typer.echo(f"Cannot store credential info... {e}", err=True)
-        typer.Exit(1)
-    if token_type == "access":
-        access_token_path.write_text(token)
-    elif token_type == "refresh":
-        refresh_token_path.write_text(token)
-
-
-def auto_token_refresh(func: Callable[..., requests.Response]) -> Callable:
-    @functools.wraps(func)
-    def inner(*args, **kwargs) -> requests.Response:
-        r = func(*args, **kwargs)
-        if r.status_code == 401 or r.status_code == 403:
-            typer.echo("Refresh access token...")
-            refresh_token = get_token("refresh")
-            if refresh_token is not None:
-                refresh_r = requests.post(get_uri("token/refresh/"), data={"refresh": refresh_token})
-                if refresh_r.status_code == 200:
-                    update_token(token_type="access", token=refresh_r.json()["access"])
-                    # We need to restore file offset if we want to transfer file objects
-                    if "files" in kwargs:
-                        files: Dict = kwargs["files"]
-                        for file_name, file_tuple in files.items():
-                            for element in file_tuple:
-                                if hasattr(element, "seek"):
-                                    # Restore file offset
-                                    element.seek(0)
-                    r = func(*args, **kwargs)
-                else:
-                    typer.secho("Failed to refresh access token... Please login again",
-                                err=True,
-                                fg=typer.colors.RED)
-            else:
-                typer.secho("Failed to refresh access token... Please login again",
-                            err=True,
-                            fg=typer.colors.RED)
-        return r
-    return inner
-=======
-def secho_error_and_exit(text: str, color = typer.colors.RED):
+def secho_error_and_exit(text: str, color=typer.colors.RED):
     typer.secho(text, err=True, fg=color)
-    typer.Exit(1)
->>>>>>> 665d48e2
+    raise typer.Exit(1)
 
 
 def get_group_id() -> int:
