# Copyright (C) 2022 FriendliAI

"""PeriFlow GroupClient Service"""

import json
import uuid
from string import Template
from typing import Dict, List, Optional

from pfcli.service import CheckpointCategory, ModelFormCategory, StorageType
from pfcli.service.client.base import (
    ClientService,
    GroupRequestMixin,
    ProjectRequestMixin,
    T,
    UserRequestMixin,
    safe_request,
)
from pfcli.utils import paginated_get, validate_storage_region


class GroupClientService(ClientService):
    def create_group(self, name: str) -> dict:
        response = safe_request(
            self.post, err_prefix="Failed to post an organization."
        )(data=json.dumps({"name": name, "hosting_type": "hosted"}))
        return response.json()

    def get_group(self, pf_group_id: uuid.UUID) -> dict:
        response = safe_request(
            self.retrieve, err_prefix="Failed to get an organization."
        )(pk=pf_group_id)
        return response.json()

    def invite_to_group(self, pf_group_id: uuid.UUID, email: str) -> None:
        safe_request(self.post, err_prefix="Failed to send invitation")(
            path=f"{pf_group_id}/invite", json={"email": email, "msg": ""}
        )

    def accept_invite(self, token: str, key: str) -> None:
        safe_request(self.post, err_prefix="Invalid code... Please Try again.")(
<<<<<<< HEAD
            path="invite/confirm",
            json={
                "email_token": token,
                "key": key
            }
=======
            path="invite/confirm", json={"email_token": token}
>>>>>>> 108c31d7
        )

    def get_user(self, pf_group_id: uuid.UUID, username: str) -> dict:
        get_response_dict = safe_request(
            self.list, err_prefix="Failed to get user in organization"
        )
        return paginated_get(
            get_response_dict, path=f"{pf_group_id}/pf_user", search=username
        )

    def list_users(self, pf_group_id: uuid.UUID) -> List[dict]:
        get_response_dict = safe_request(
            self.list, err_prefix="Failed to list users in organization"
        )
        return paginated_get(get_response_dict, path=f"{pf_group_id}/pf_user")


class GroupProjectClientService(ClientService, GroupRequestMixin):
    def __init__(self, template: Template, **kwargs):
        self.initialize_group()
        super().__init__(template, pf_group_id=self.group_id, **kwargs)

    def create_project(self, name: str) -> dict:
        response = safe_request(self.post, err_prefix="Failed to post a project.")(
            data=json.dumps({"name": name})
        )
        return response.json()

    def list_projects(self) -> List[dict]:
        get_response_dict = safe_request(
            self.list, err_prefix="Failed to list projects."
        )
        return paginated_get(get_response_dict)


class GroupVMConfigClientService(ClientService, GroupRequestMixin):
    def __init__(self, template: Template, **kwargs):
        self.initialize_group()
        super().__init__(template, group_id=self.group_id, **kwargs)

    def list_vm_configs(self) -> List[dict]:
        response = safe_request(
            self.list, err_prefix="Failed to list available VM list."
        )()
        return response.json()

    def get_vm_config_id_map(self) -> Dict[str, T]:
        id_map = {}
        for vm_config in self.list_vm_configs():
            id_map[vm_config["vm_config_type"]["code"]] = vm_config[
                "id"
            ]
        return id_map

    def get_id_by_name(self, name: str) -> Optional[T]:
        for vm_config in self.list_vm_configs():
            if vm_config["vm_config_type"]["code"] == name:
                return vm_config["id"]
        return None


class GroupProjectCheckpointClientService(
    ClientService, UserRequestMixin, GroupRequestMixin, ProjectRequestMixin
):
    def __init__(self, template: Template, **kwargs):
        self.initialize_user()
        self.initialize_group()
        self.initialize_project()
        super().__init__(
            template,
            group_id=self.group_id,
            project_id=self.project_id,
            **kwargs,
        )

    def list_checkpoints(self, category: Optional[CheckpointCategory]) -> List[dict]:
        request_data = {}
        if category is not None:
            request_data["category"] = category.value

        get_response_dict = safe_request(
            self.list, err_prefix="Failed to list checkpoints."
        )
        return paginated_get(get_response_dict, **request_data)

    def create_checkpoint(
        self,
        name: str,
        model_form_category: ModelFormCategory,
        vendor: StorageType,
        region: str,
        credential_id: str,
        iteration: int,
        storage_name: str,
        files: List[dict],
        dist_config: dict,
        data_config: dict,
        job_setting_config: Optional[dict],
    ) -> dict:
        validate_storage_region(vendor, region)

        request_data = {
            "job_id": None,
            "name": name,
            "attributes": {
                "data_json": data_config,
                "job_setting_json": job_setting_config,
            },
            "user_id": str(self.user_id),
            "credential_id": credential_id if credential_id else None,
            "model_category": "USER",
            "form_category": model_form_category.value,
            "dist_json": dist_config,
            "vendor": vendor,
            "region": region,
            "storage_name": storage_name,
            "iteration": iteration,
            "files": files,
        }

        response = safe_request(self.post, err_prefix="Failed to post checkpoint.")(
            json=request_data
        )
        return response.json()<|MERGE_RESOLUTION|>--- conflicted
+++ resolved
@@ -39,15 +39,11 @@
 
     def accept_invite(self, token: str, key: str) -> None:
         safe_request(self.post, err_prefix="Invalid code... Please Try again.")(
-<<<<<<< HEAD
             path="invite/confirm",
             json={
                 "email_token": token,
                 "key": key
             }
-=======
-            path="invite/confirm", json={"email_token": token}
->>>>>>> 108c31d7
         )
 
     def get_user(self, pf_group_id: uuid.UUID, username: str) -> dict:
