--- conflicted
+++ resolved
@@ -4,10 +4,7 @@
 
 from __future__ import annotations
 
-<<<<<<< HEAD
-=======
 from datetime import datetime
->>>>>>> b6fdde55
 from string import Template
 from typing import Any, Dict, List
 
