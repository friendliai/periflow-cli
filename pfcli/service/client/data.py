# Copyright (C) 2022 FriendliAI

"""PeriFlow DataClient Service"""

from typing import Any, Dict, List, Optional

from pfcli.service import StorageType, storage_type_map_inv
from pfcli.service.client.base import (
<<<<<<< HEAD
    safe_request,
=======
    ClientService,
>>>>>>> 51f8a5ac
    UploadableClientService,
    safe_request,
)
from pfcli.utils.validate import validate_storage_region

# The actual hard limit of a part size is 5 GiB, and we use 200 MiB part size.
# See https://docs.aws.amazon.com/AmazonS3/latest/userguide/qfacts.html.
S3_MPU_PART_MAX_SIZE = 200 * 1024 * 1024  # 200 MiB
S3_UPLOAD_SIZE_LIMIT = 5 * 1024 * 1024 * 1024  # 5 GiB


class DataClientService(UploadableClientService[int]):
    def get_dataset(self, dataset_id: int) -> Dict[str, Any]:
        response = safe_request(
            self.retrieve, err_prefix=f"Dataset ({dataset_id}) is not found."
        )(pk=dataset_id)
        return response.json()

    def update_dataset(
        self,
        dataset_id: int,
        *,
        name: Optional[str] = None,
        vendor: Optional[StorageType] = None,
        region: Optional[str] = None,
        storage_name: Optional[str] = None,
        credential_id: Optional[str] = None,
        metadata: Optional[Dict[str, Any]] = None,
        files: Optional[List[Dict[str, Any]]] = None,
        active: Optional[bool] = None,
    ) -> Dict[str, Any]:
        # Valdiate region
        if vendor is not None or region is not None:
            prev_info = self.get_dataset(dataset_id)
            validate_storage_region(
                vendor or storage_type_map_inv[prev_info["vendor"]],
                region or prev_info["region"],
            )

        request_data = {}
        if name is not None:
            request_data["name"] = name
        if vendor is not None:
            request_data["vendor"] = vendor
        if region is not None:
            request_data["region"] = region
        if storage_name is not None:
            request_data["storage_name"] = storage_name
        if credential_id is not None:
            request_data["credential_id"] = credential_id
        if metadata is not None:
            request_data["metadata"] = metadata
        if files is not None:
            request_data["files"] = files
        if active is not None:
            request_data["active"] = active
        response = safe_request(
            self.partial_update, err_prefix="Failed to update dataset."
        )(pk=dataset_id, json=request_data)
        return response.json()

    def delete_dataset(self, dataset_id: int) -> None:
        safe_request(self.delete, err_prefix="Failed to delete dataset")(pk=dataset_id)<|MERGE_RESOLUTION|>--- conflicted
+++ resolved
@@ -5,15 +5,7 @@
 from typing import Any, Dict, List, Optional
 
 from pfcli.service import StorageType, storage_type_map_inv
-from pfcli.service.client.base import (
-<<<<<<< HEAD
-    safe_request,
-=======
-    ClientService,
->>>>>>> 51f8a5ac
-    UploadableClientService,
-    safe_request,
-)
+from pfcli.service.client.base import UploadableClientService, safe_request
 from pfcli.utils.validate import validate_storage_region
 
 # The actual hard limit of a part size is 5 GiB, and we use 200 MiB part size.
