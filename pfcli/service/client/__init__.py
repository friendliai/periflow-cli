--- conflicted
+++ resolved
@@ -34,16 +34,12 @@
     PFTProjectVMConfigClientService,
     PFTProjectVMQuotaClientService,
 )
-<<<<<<< HEAD
-from pfcli.service.client.deployment import DeploymentClientService, DeploymentUsageClientService
-=======
 from pfcli.service.client.deployment import (
     DeploymentClientService,
     DeploymentMetricsClientService,
     PFSDeploymentUsageClientService,
     PFSProjectUsageClientService,
 )
->>>>>>> d73f59e4
 from pfcli.service.client.user import (
     UserClientService,
     UserGroupClientService,
@@ -144,11 +140,6 @@
         DeploymentClientService,
         Template(get_pfs_uri("deployment/")),
     ),
-<<<<<<< HEAD
-    ServiceType.DEPLOYMENT_USAGE: (
-        DeploymentUsageClientService,
-        Template(get_pfs_uri("usage/project/$project_id/duration")),
-=======
     ServiceType.DEPLOYMENT_METRICS: (
         DeploymentMetricsClientService,
         Template(get_pfs_uri("deployment/$deployment_id/metrics/")),
@@ -160,7 +151,6 @@
     ServiceType.PFS_PROJECT_USAGE: (
         PFSProjectUsageClientService,
         Template(get_pfs_uri("usage/project/")),
->>>>>>> d73f59e4
     ),
     ServiceType.PFT_BILLING_SUMMARY: (
         PFTBillingClientService,
