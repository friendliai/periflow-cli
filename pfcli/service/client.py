--- conflicted
+++ resolved
@@ -801,7 +801,6 @@
             response.raise_for_status()
         except HTTPError as exc:
             secho_error_and_exit(f"Failed to get info of checkpoint ({checkpoint_id}).\n{decode_http_err(exc)}")
-<<<<<<< HEAD
         return response.json()
 
     def update_checkpoint(self,
@@ -841,8 +840,7 @@
             response.raise_for_status()
         except HTTPError as exc:
             secho_error_and_exit(f"Cannot update checkpoint.\n{decode_http_err(exc)}")
-=======
->>>>>>> be63f1b6
+
         return response.json()
 
     def delete_checkpoint(self, checkpoint_id: T) -> None:
