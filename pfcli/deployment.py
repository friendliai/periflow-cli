--- conflicted
+++ resolved
@@ -4,11 +4,8 @@
 
 from __future__ import annotations
 
-<<<<<<< HEAD
 import os
-=======
 import ast
->>>>>>> 0ba01132
 from datetime import datetime, timedelta, timezone
 from typing import Any, Dict, Optional
 from uuid import UUID
