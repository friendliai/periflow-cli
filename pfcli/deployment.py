# Copyright (C) 2021 FriendliAI

"""CLI for Deployment"""

import datetime
from typing import Any, Dict, Optional
from uuid import UUID

import ruamel.yaml
import typer
import yaml
<<<<<<< HEAD
from dateutil.parser import parse
=======
from uuid import UUID
from datetime import datetime, timedelta, timezone

>>>>>>> f12ce7e9

from pfcli.service import (
    CloudType,
    DeploymentSecurityLevel,
    DeploymentType,
    EngineType,
    GpuType,
    ServiceType,
)
from pfcli.service.client import (
    DeploymentClientService,
    DeploymentLogClientService,
    DeploymentMetricsClientService,
    PFSProjectUsageClientService,
    build_client,
)
from pfcli.service.config import build_deployment_configurator
from pfcli.service.formatter import PanelFormatter, TableFormatter
<<<<<<< HEAD
from pfcli.utils.format import datetime_to_pretty_str, secho_error_and_exit
=======
from pfcli.utils.format import (
    datetime_to_pretty_str,
    datetime_to_simple_string,
    secho_error_and_exit,
)
>>>>>>> f12ce7e9
from pfcli.utils.prompt import get_default_editor, open_editor

app = typer.Typer(
    no_args_is_help=True,
    context_settings={"help_option_names": ["-h", "--help"]},
    add_completion=False,
)
template_app = typer.Typer(
    no_args_is_help=True,
    context_settings={"help_option_names": ["-h", "--help"]},
    add_completion=False,
)

app.add_typer(template_app, name="template", help="Manage deployment templates.")

deployment_panel = PanelFormatter(
    name="Deployment Overview",
    fields=[
        "id",
        "config.name",
        "config.deployment_type",
        "status",
        "ready_replicas",
        "vms",
        "config.vm.gpu_type",
        "config.total_gpus",
        "start",
        "endpoint",
    ],
    headers=[
        "ID",
        "Name",
        "Type",
        "Status",
        "#Ready",
        "VM Type",
        "GPU Type",
        "#GPUs",
        "Start",
        "Endpoint",
    ],
    extra_fields=["error"],
    extra_headers=["error"],
)

deployment_table = TableFormatter(
    name="Deployments",
    fields=[
        "id",
        "config.name",
        "status",
        "ready_replicas",
        "vms",
        "config.vm.gpu_type",
        "config.total_gpus",
        "start",
    ],
    headers=["ID", "Name", "Status", "#Ready", "VM Type", "GPU Type", "#GPUs", "Start"],
    extra_fields=["error"],
    extra_headers=["error"],
)

deployment_metrics_table = TableFormatter(
    name="Deployment Metrics",
    fields=[
        "id",
        "latency",
        "throughput",
        "time_window",
    ],
    headers=["ID", "Latency(ms)", "Throughput(req/s)", "Time Window(sec)"],
    extra_fields=["error"],
    extra_headers=["error"],
)

deployment_usage_table = TableFormatter(
    name="Deployment Usage",
    fields=[
        "id",
        "type",
        "cloud",
        "vm",
        "created_at",
        "finished_at",
        "gpu_type",
        "duration",
    ],
    headers=[
        "ID",
        "Type",
        "Cloud",
        "VM",
        "Created At",
        "Finished At",
        "GPU",
        "Total Usage (days, HH:MM:SS)",
    ],
)

deployment_panel.add_substitution_rule("waiting", "[bold]waiting")
deployment_panel.add_substitution_rule("enqueued", "[bold cyan]enqueued")
deployment_panel.add_substitution_rule("running", "[bold blue]running")
deployment_panel.add_substitution_rule("success", "[bold green]success")
deployment_panel.add_substitution_rule("failed", "[bold red]failed")
deployment_panel.add_substitution_rule("terminated", "[bold yellow]terminated")
deployment_panel.add_substitution_rule("terminating", "[bold magenta]terminating")
deployment_panel.add_substitution_rule("cancelling", "[bold magenta]cancelling")

deployment_table.add_substitution_rule("waiting", "[bold]waiting")
deployment_table.add_substitution_rule("enqueued", "[bold cyan]enqueued")
deployment_table.add_substitution_rule("running", "[bold blue]running")
deployment_table.add_substitution_rule("success", "[bold green]success")
deployment_table.add_substitution_rule("failed", "[bold red]failed")
deployment_table.add_substitution_rule("terminated", "[bold yellow]terminated")
deployment_table.add_substitution_rule("terminating", "[bold magenta]terminating")
deployment_table.add_substitution_rule("cancelling", "[bold magenta]cancelling")

deployment_metrics_table.add_substitution_rule("waiting", "[bold]waiting")
deployment_metrics_table.add_substitution_rule("enqueued", "[bold cyan]enqueued")
deployment_metrics_table.add_substitution_rule("running", "[bold blue]running")
deployment_metrics_table.add_substitution_rule("success", "[bold green]success")
deployment_metrics_table.add_substitution_rule("failed", "[bold red]failed")
deployment_metrics_table.add_substitution_rule("terminated", "[bold yellow]terminated")
deployment_metrics_table.add_substitution_rule(
    "terminating", "[bold magenta]terminating"
)
deployment_metrics_table.add_substitution_rule("cancelling", "[bold magenta]cancelling")


@app.command()
def list(
    show_all: bool = typer.Option(
        False,
        "--all",
        "-a",
        help="Show all deployments in my project including terminated deployments",
    ),
    limit: int = typer.Option(20, "--limit", help="The number of deployments to view"),
    from_oldest: bool = typer.Option(
        False, "--from-oldest", help="Show oldest deployments first"
    ),
):
    """List all deployments."""
    project_id = get_current_project_id()
    if project_id is None:
        secho_error_and_exit("Failed to identify project... Please set project again.")

    client: DeploymentClientService = build_client(ServiceType.DEPLOYMENT)
    deployments = client.list_deployments(str(project_id))["deployments"]

    deployments.sort(key=lambda x: x["start"], reverse=not from_oldest)
    for deployment in deployments:
        started_at = deployment.get("start")
        if started_at is not None:
            start = datetime_to_pretty_str(parse(started_at))
        else:
            start = None
        deployment["start"] = start
        deployment["vms"] = (
            deployment["vms"][0]["name"] if deployment["vms"] else "None"
        )

    if not show_all:
        deployments = [d for d in deployments if "Terminated" not in d["status"]]

    target_deployment_list = deployments[:limit]
    deployment_table.render(target_deployment_list)


@app.command()
def delete(deployment_id: str = typer.Argument(..., help="ID of deployment to delete")):
    """Delete deployment."""
    client: DeploymentClientService = build_client(ServiceType.DEPLOYMENT)
    client.delete_deployment(deployment_id)
    typer.secho(
        f"Deleted Deployment ({deployment_id}) successfully.",
        fg=typer.colors.BLUE,
    )


@app.command()
def view(
    deployment_id: str = typer.Argument(..., help="deployment id to inspect detail.")
):
    """Show details of a deployment."""
    client: DeploymentClientService = build_client(ServiceType.DEPLOYMENT)
    deployment = client.get_deployment(deployment_id)

    started_at = deployment.get("start")
    if started_at is not None:
        start = datetime_to_pretty_str(parse(started_at))
    else:
        start = None
    deployment["start"] = start
    deployment["vms"] = deployment["vms"][0]["name"] if deployment["vms"] else "None"
    deployment_panel.render([deployment])


@app.command()
def metrics(
    deployment_id: str = typer.Argument(..., help="Deployment id to inspect detail."),
    time_window: int = typer.Option(
        60, "--time-window", "-t", help="Time window of metrics in seconds."
    ),
):
    """Show metrics of a deployment."""
    metrics_client: DeploymentMetricsClientService = build_client(
        ServiceType.DEPLOYMENT_METRICS, deployment_id=deployment_id
    )
    metrics = metrics_client.get_metrics(
        deployment_id=deployment_id, time_window=time_window
    )
    metrics["id"] = metrics["deployment_id"]
    # ns => ms
    metrics["latency"] = (
        "{:.3f}".format(metrics["latency"] / 1000000) if "latency" in metrics else None
    )
    metrics["throughput"] = (
        "{:.3f}".format(metrics["throughput"]) if "throughput" in metrics else None
    )
    deployment_metrics_table.render([metrics])


@app.command()
def usage(
    year: int = typer.Argument(...),
    month: int = typer.Argument(...),
    day: Optional[int] = typer.Argument(None),
):
    """Show total usage of deployments in project in a month or a day."""
    client: PFSProjectUsageClientService = build_client(ServiceType.PFS_PROJECT_USAGE)
    start_date = datetime(year, month, day if day else 1, tzinfo=timezone.utc)
    if day:
        end_date = start_date + timedelta(days=1)
    else:
        end_date = datetime(
            year + int(month == 12),
            (month + 1) if month < 12 else 1,
            1,
            tzinfo=timezone.utc,
        )
    usages = client.get_usage(start_date, end_date)
    deployments = [
        {
            "id": id,
            "type": info["deployment_type"],
            "cloud": info["cloud"].upper() if "cloud" in info else None,
            "vm": info["vm"]["name"] if info.get("vm") else None,
            "gpu_type": info["vm"]["gpu_type"].upper() if info.get("vm") else None,
            "created_at": datetime_to_simple_string(parse(info["created_at"])),
            "finished_at": datetime_to_simple_string(parse(info["finished_at"]))
            if info["finished_at"]
            else "-",
            "duration": timedelta(seconds=int(info["duration"])),
        }
        for id, info in usages.items()
        if int(info["duration"]) != 0
    ]
    deployment_usage_table.render(deployments)


@app.command()
def log(
    deployment_id: str = typer.Argument(..., help="deployment id to get log."),
    replica_index: int = typer.Argument(
        0, help="replica index of deployment to get log."
    ),
):
    """Show deployments log."""
    client: DeploymentLogClientService = build_client(
        ServiceType.DEPLOYMENT_LOG, deployment_id=deployment_id
    )
    log = client.get_deployment_log(
        deployment_id=deployment_id, replica_index=replica_index
    )
    for line in log:
        typer.echo(line["data"])


@app.command()
def create(
    checkpoint_id: str = typer.Option(
        ..., "--checkpoint-id", "-id", help="Checkpoint id to deploy."
    ),
    deployment_name: str = typer.Option(
        ..., "--name", "-n", help="The name of deployment. "
    ),
    deployment_type: DeploymentType = typer.Option(
        ..., "--type", "-t", help="Type of deployment(dev/prod)."
    ),
    gpu_type: GpuType = typer.Option(
        ..., "--gpu-type", "-g", help="The GPU type where the deployment is deployed."
    ),
    cloud: CloudType = typer.Option(
        ..., "--cloud", "-c", help="Type of cloud(aws, azure, gcp)."
    ),
    region: str = typer.Option(..., "--region", "-r", help="Region of cloud."),
    engine: Optional[EngineType] = typer.Option(
        EngineType.ORCA, "--engine", "-e", help="Type of engine(orca or triton)."
    ),
    config_file: typer.FileText = typer.Option(
        ..., "--config-file", "-f", help="Path to configuration file."
    ),
    num_replicas: int = typer.Option(
        1, "--replicas", "-rp", help="Number of replicas to run deployment."
    ),
    security_level: DeploymentSecurityLevel = typer.Option(
        DeploymentSecurityLevel.PUBLIC,
        "--security-level",
        help="Security level of deployment endpoints",
    ),
):
    """Create a deployment object by using model checkpoint."""
    project_id = get_current_project_id()
    if project_id is None:
        secho_error_and_exit("Failed to identify project... Please set project again.")

    if engine is not EngineType.ORCA:
        secho_error_and_exit("Only ORCA is supported!")

    try:
        UUID(checkpoint_id)
    except ValueError:
        secho_error_and_exit("Checkpoint ID should be in UUID format.")

    try:
        config: Dict[str, Any] = yaml.safe_load(config_file)
    except yaml.YAMLError as e:
        secho_error_and_exit(f"Error occurred while parsing engine config file... {e}")

    total_gpus = 1
    if engine == EngineType.ORCA:
        try:
            orca_config: dict = config["orca_config"]
        except KeyError:
            secho_error_and_exit(
                "The config file does not include the `orca_config` key as root."
            )

        num_devices = orca_config.get("num_devices", 1)
        num_workers = orca_config.get("num_workers", 1)
        num_sessions = orca_config.get("num_sessions", 1)
        total_gpus = num_devices * num_workers * num_sessions

    request_data = {
        "project_id": str(project_id),
        "model_id": checkpoint_id,
        "deployment_type": deployment_type,
        "name": deployment_name,
        "vm": {"gpu_type": gpu_type},
        "cloud": cloud,
        "region": region,
        "total_gpus": total_gpus,
        "num_replicas": num_replicas,
        "infrequest_perm_check": True
        if security_level == DeploymentSecurityLevel.PROTECTED
        else False,
        **config,
    }
    client: DeploymentClientService = build_client(ServiceType.DEPLOYMENT)
    deployment = client.create_deployment(request_data)

    typer.secho(
        f"Deployment ({deployment['id']}) started successfully. Use 'pf deployment view {deployment['id']}' to see the deployment details.\n"
        f"Send inference requests to '{deployment['endpoint']}'.",
        fg=typer.colors.BLUE,
    )


@app.command()
def update(
    deployment_id: str = typer.Argument(..., help="Deployment id to update."),
    replicas: int = typer.Option(
        ..., "--replicas", "-r", help="Number of replicas to scale deployment."
    ),
):
    """Update deployment.
    # TODO: Add more update options.
    """
    client: DeploymentClientService = build_client(ServiceType.DEPLOYMENT)

    client.scale_deployment(deployment_id=deployment_id, replicas=replicas)
    typer.secho(
        f"Deployment ({deployment_id}) scale to {replicas}.",
        fg=typer.colors.BLUE,
    )


@template_app.command("create")
def template_create(
    save_path: typer.FileTextWrite = typer.Option(
        ..., "--save-path", "-s", help="Path to save job YAML configruation file."
    )
):
    """Create a deployment engine configuration YAML file."""
    configurator = build_deployment_configurator(EngineType.ORCA)
    yaml_str = configurator.render()

    yaml = ruamel.yaml.YAML()
    code = yaml.load(yaml_str)
    yaml.dump(code, save_path)

    continue_edit = typer.confirm(
        f"Do you want to open an editor to configure the job YAML file? (default editor: {get_default_editor()})",
        prompt_suffix="\n>> ",
    )
    if continue_edit:
        open_editor(save_path.name)<|MERGE_RESOLUTION|>--- conflicted
+++ resolved
@@ -2,21 +2,18 @@
 
 """CLI for Deployment"""
 
-import datetime
+from __future__ import annotations
+
+from datetime import datetime, timedelta, timezone
 from typing import Any, Dict, Optional
 from uuid import UUID
 
 import ruamel.yaml
 import typer
 import yaml
-<<<<<<< HEAD
 from dateutil.parser import parse
-=======
-from uuid import UUID
-from datetime import datetime, timedelta, timezone
-
->>>>>>> f12ce7e9
-
+
+from pfcli.context import get_current_project_id
 from pfcli.service import (
     CloudType,
     DeploymentSecurityLevel,
@@ -34,15 +31,11 @@
 )
 from pfcli.service.config import build_deployment_configurator
 from pfcli.service.formatter import PanelFormatter, TableFormatter
-<<<<<<< HEAD
-from pfcli.utils.format import datetime_to_pretty_str, secho_error_and_exit
-=======
 from pfcli.utils.format import (
     datetime_to_pretty_str,
     datetime_to_simple_string,
     secho_error_and_exit,
 )
->>>>>>> f12ce7e9
 from pfcli.utils.prompt import get_default_editor, open_editor
 
 app = typer.Typer(
